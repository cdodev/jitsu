# EventNative Data Pipeline

## Context and scope

This document describes a design of EventNative data processing pipeline. The text is written in _present
tense_ since it will be base of documentation section on docs.eventnative.org once implementation is 
completed. 

### Collateral materials

* Please, see a collateral design picture at `pipeline.fig` (designed in Figma) to understand
the context. Without the pictured the design doc might be incomprehensible.
* Data structures can be found in `proto/pipeline.proto` files.

## Definitions

* **Event** — an incoming message as JSON object. Message can be sent to EventNative via API or JavaScript library
* **Destination** — usually a database, but can be different type service as well. Destination is a service that
contains structured records and supports an INSERT-like statement. [Google analytics measurment protocol](https://developers.google.com/analytics/devguides/collection/protocol/v1) 
is an example of non-DB destination. It has structured records (events) and INSERT-like inteface
* **Table** — a table in DB or any other structure within destination

## Destination modes

EventNative's destination can operate in two modes:
 
 * **Stream** — data (events) is being sent to destination as soon as possible
 * **Batch** — data is being written to local disk and sent to destination in batches, once in N (configurable)
 minutes
 
## Processing pipeline

Once event is accepted by HTTP end-point it undergoes **ContextEnrichment** step. The logic is different for different
sources of event. The purpose of this event is to add addition information to event which can be useful for further processing (see
[detailed description of the step below](#ContextEnrichment-step) ).
 
After JSON is enriched it goes to Batch or/and Stream pipeline depending on destination type. Partially
multiplexing happens here. If destinations config contains destination of both types, event will be sent to both routes.
Also `only_keys` filtering is applied.

Batch and Stream pipelines are different, however they have same logical steps. See detailed description in [Pipeline steps section](#pipeline-steps)

## Batch processing

 * First, event is being written in `events/incoming` directory to current log file.
 * Log files are being rotated once in N (=5 by default) minutes and processed in a separate thread
 * Log files processing. Get all unprocessed logs (all files in `events/incoming` that not in process)
   * For every record: apply LookupEnrichment step
   * Multiplex records to destinations
   * For each destination: evaluate `table_name_template` expression to get a destination table name. If result 
   is empty string, skip this destination. If evaluation failed, event is written to `events/failed`
   * For each destination/table pair:
      * Check status in status file of log (see DestinationStatus). If pair has been processed, ignore it
      * Apply LookupEnrichment step  
      * Apply MappingStep (get TypedRecord)
      * Maintain up-to date BatchHeader in memory. If new field appears in TypedRecord, add it to BatchHeader
      * On type conflict: apply type promotion. If conflict types have common ancestor, change the type in BatchHeader to it. Otherwise, skip record
      and write it to `events/failed`
      * Write TypedRecord to corresponding batch file (on local disk or cloud storage - depending on a destination)
   * Once batch file is prepared, proceed to **table patching**. For each destination/table pair:
      * Get table structure
      * Acquire destination lock (using distributed lock service)
      * Compare table structure with batch header
      * If column is missing, run ALTER TABLE
      * If column is present, but type is not the same (_ignore_ so far, run type promotion in next version)
      * If column is present in the table, but missing in BatchHeader - ignore
      * Release destination lock
  * For each batch file: bulk insert it to destination. On success update log status file see (DestinationStatus) and mark destination/table pair as OK (mark is as FAILED) otherwise. If all pairs are marked as OK, rotate log file
  to `events/archive`
      
## Stream processing

* Apply mutliplexing, put each multiplexed event to destination queue. Queue items are persisted in
`events/queue.dst=${destination_id}` dir.
* Separate thread processes each queue. For each event:
  * Run `table_name_template expression`. If result is empty skip this event otherwise construct BatchHeader. If evaluation failed, event is written to `events/failed`
  * Apply LookupEnrichment step to event  
  * Apply MappingStep (get TypedRecord)
  * Merge TypedRecord into BatchHeader (add field types)
  * Get table schema from memory (if memory cache is missing, get schema from DWH)
  * Do **table patching** (see above in batch step)
  * Insert TypedRecord using INSERT statement.
  * If INSERT failed, refresh schema from DB and repeat the step
  * If failed, write the record to `events/failed`
    


## Pipeline steps

### ContextEnrichment step
  
<<<<<<< HEAD
 * Get IP from where request came from
 * If request is processed by JavaScript API - read user agent-header and put to /eventn_ctx/user_agent
 * If request is processed by Server API - Add /src and /eventn_ctx/event_id fields
=======
 * Add IP from where request came from (/source_ip field)
>>>>>>> 57b0fd4d
 * Add UTC timestamp (/_timestamp field)
 * Add API secret token (/api_key field)
 * If request is processed by JavaScript endpoint - read and add user-agent header (/eventn_ctx/user_agent field)
 * If request is processed by Server API - add 'api' value (/src field)


### LookupEnrichment step

During this step Enrichment rules are applied. Enrichment rule is a function F(src_node) → dst_node. So far
we support two of them:
 * **IP Lookup** - src node `from` should be a string node where rule is expected to see IP address. Result node `to` is 
 an object with geo data (country, city, etc)
 * **User Agent Parser** - src_node `from` should be a string node where rule is expected to see user agent string. Result node `to` is 
 an object parsed user agent: vendor, version, etc
 
Two implicit Enrichment rules applied to all JavaScript events as well:
```yaml
 - name: ip_lookup
   from: /source_ip
   to: /eventn_ctx/location     
 - name: user_agent_parse
   from: /eventn_ctx/user_agent
   to: /eventn_ctx/parsed_ua     
```
 

### Mapping step

During this step JSON object is transformed into a TypedRecord. 

Mapping can configured with YML descriptor (see meaning of config parameters as comments)

```yaml
mapping:
  keep_unmapped: true # if fields that are not explicitly mapped should be kept or removed
  fields:
    - src: /src/field/path # JSON path
      dst: /dst/field/path # could be just_field_name, without leading. Before inserting all / (except
      # first one) will be replaced wth '_'
      action: move | remove | cast | constant
      type: Lowcardinality(String) # for 'move' (optional) and 'cast' (required) actions - SQL type (depend on destination)
      value: # Value for setting as constant to 'dst'. Required only for 'constant' action. Other actions will ignore this field.
```
Following field actions are supported:

* **move** — move JSON subtree to another node. 
* **remove** - remove JSON subtree (dst param is not needed)
* **cast** – assign an explicit type to a node (dst param is not needed)
* **constant** – assign an explicit type to a node (dst param is not needed)

After all mappings are applied, JSON is flattened

#### Implicit type cast

If some fields has not been casted explicitly, casting is done based on JSON node type:
 * **string** is casted to TEXT
 * **double** is casted to DOUBLE PRECISION
 * **integer** is casted to BIGINT
 * **boolean** is casted to BOOLEAN
 * **array** is casted to JSON
 
Also, if event has come from JavaScript API, following mapping is merged into configured one (configured mapping has priority)
 
```yaml
fields:
  - src: /eventn_ctx/utc_time
    action: cast
    type: TIMESTAMP     
```
  
Following mapping is applied to any JSON

```yaml
fields:
  - src: /_timestamp
    action: cast
    type: TIMESTAMP     
``` 

## Directory structure

EventNative keeps all data in configurable directory './events'. Here's the layout of sub-directories.

File naming convention. Files usually named as `${file_type}.${var1}=${val1}|${var2}=${val2}.${extention}`. The structure
is very similar to URL query string, but instead of `?` parameters are delimited by `|` and `.` is used instead of `?` (dots can't be a part of 
`${file_type}`) 

| Sub-dir              | Purpose                            | Data format                                | Filename pattern |
| -------------        | -------------                      |-------------                               | ---------------- |
| `events/incoming`    | Incoming events (batch mode only)  | Original JSON after ContextEnrichment step | `incoming.tok=${tok}\.log` where {tok} is used API token id |
| `events/incoming`<br>(status files)    |Status of each batch: to which destinations and tables data has been sent succesfully  | DestinationStatus JSON | `incoming.tok=${tok}\|id=${uid}.log.status` |
| `events/archive`     | Events that has been already processed  | Original JSON after ContextEnrichment step | `yyyy-mm-dd/tok=${tok}-yyyy-mm-ddTHH:mm:ss.SSS.log` where {tok} is used API token id |
| `events/batches`    | Batches files: collection of TypedRecord after multiplexing and before sending to destination. Only for some destinations which do batch load from local disk (for others same files will be kept on cloud storage). Each file is a function of (BatchHeader, TypedRecord[])  |Specific to destination, usually CSV or JSON| `batch.dst={destination_id}.table={table}.log` where {tok} is used API token id |
| `events/failed`    | Events that haven't been saved to destination due to error   | Collection of EventError (see .proto file): original JSON (after ContextEnrichment step) wrapped with EventError structure | `failed.dst=${destination_id}.log`  |
| `events/queue.dst=${destination_id}`    | Streaming mode only: persistence for event queue   | Binary  | `${partition_number}.dque` and `lock.lock`  |

## Internal data structures

Internal data structures referenced here and above are described in `proto/pipeline.proto` as protobuf3 spec. The spec
and the code acts as  documentation. See the list of all data strucutures:
 * **TypedRecord** - Represents a record which has been already mapped and ready to be insert to SQL. Usually paired with **BatchHeader**
 * **BatchHeader** - describes a structure of batch: fields and types along with destination id and table
 * **EventError** - event that failed to be sent to destination: original JSON (after ContextEnrichment step) with error descriptiom

<|MERGE_RESOLUTION|>--- conflicted
+++ resolved
@@ -89,17 +89,11 @@
 
 ### ContextEnrichment step
   
-<<<<<<< HEAD
- * Get IP from where request came from
- * If request is processed by JavaScript API - read user agent-header and put to /eventn_ctx/user_agent
- * If request is processed by Server API - Add /src and /eventn_ctx/event_id fields
-=======
  * Add IP from where request came from (/source_ip field)
->>>>>>> 57b0fd4d
  * Add UTC timestamp (/_timestamp field)
  * Add API secret token (/api_key field)
  * If request is processed by JavaScript endpoint - read and add user-agent header (/eventn_ctx/user_agent field)
- * If request is processed by Server API - add 'api' value (/src field)
+ * If request is processed by Server API - add 'api' value (/src field) and generated UUID to /eventn_ctx/event_id field 
 
 
 ### LookupEnrichment step
