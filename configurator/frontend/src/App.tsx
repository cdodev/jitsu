/* eslint-disable */
import * as React from 'react';
import { ExoticComponent, ReactNode, useState } from 'react';

import {NavLink, Redirect, Route, Switch} from 'react-router-dom';
import {Button, Col, Dropdown, Form, Input, Layout, Menu, message, Modal, Row, Tooltip} from 'antd';


import './App.less';
import ApplicationServices, {setDebugInfo} from './lib/services/ApplicationServices';
import {Align, CenteredSpin, GlobalError, handleError, Preloader} from './lib/components/components';
import {reloadPage} from './lib/commons/utils';
import {User} from './lib/services/model';
import OnboardingForm from './lib/components/OnboardingForm/OnboardingForm';
import { PRIVATE_PAGES, PUBLIC_PAGES, SELFHOSTED_PAGES} from './navigation';

import PapercupsWrapper from './lib/commons/papercups';
import { ApplicationPageWrapper, SlackChatWidget } from './Layout';
import classNames from 'classnames';

enum AppLifecycle {
    LOADING, //Application is loading
    REQUIRES_LOGIN, //Login form is displayed
    APP, //Application
    ERROR //Global error (maintenance)
}

type AppState = {
    showOnboardingForm: boolean;
    lifecycle: AppLifecycle;
    globalErrorDetails?: string;
    extraControls?: React.ReactNode;
    user?: User;
};

type AppProperties = {
    location: string;
};

const LOGIN_TIMEOUT = 5000;
export default class App extends React.Component<AppProperties, AppState> {
    private readonly services: ApplicationServices;

    constructor(props: AppProperties, context: any) {
        super(props, context);
        this.services = ApplicationServices.get();
        setDebugInfo('applicationServices', this.services, false);
        this.state = {
            lifecycle: AppLifecycle.LOADING,
            showOnboardingForm: false,
            extraControls: null
        };
    }

    componentDidCatch(error: Error, errorInfo: React.ErrorInfo) {
        this.services.analyticsService.onGlobalError(error);
    }

    public async componentDidMount() {
        try {
            await this.services.init();
            const loginStatus = await this.services.userService.waitForUser();
            setDebugInfo('user', loginStatus.user);
            if (loginStatus.user && this.services.features.chatSupportType === 'chat') {
                this.services.analyticsService.onUserKnown(loginStatus.user);
                PapercupsWrapper.init(loginStatus.user);
            }

            this.setState({
                lifecycle: loginStatus.user ? AppLifecycle.APP : AppLifecycle.REQUIRES_LOGIN,
                user: loginStatus.user,
                showOnboardingForm: loginStatus.user && !loginStatus.user.onboarded,
            });
        } catch (error) {
            console.error('Failed to initialize ApplicationServices', error);
            this.services.analyticsService.onGlobalError(error, true);
            this.setState({lifecycle: AppLifecycle.ERROR});
            return;
        }

        window.setTimeout(() => {
            if (this.state.lifecycle == AppLifecycle.LOADING) {
                this.services.analyticsService.onGlobalError(new Error('Login timeout'));
                this.setState({lifecycle: AppLifecycle.ERROR, globalErrorDetails: 'Timeout'});
            }
        }, LOGIN_TIMEOUT);
    }

    private getRenderComponent() {
        switch (this.state.lifecycle) {
            case AppLifecycle.REQUIRES_LOGIN:
                let pages = this.services.showSelfHostedSignUp() ? SELFHOSTED_PAGES : PUBLIC_PAGES;
<<<<<<< HEAD

                return (
=======
                return <>
>>>>>>> 36c452c6
                    <Switch>
                        {pages.map((route) => {
                            let Component = route.component as ExoticComponent;
                            return (
                                <Route
                                    key={route.getPrefixedPath().join('')}
                                    path={route.getPrefixedPath()}
                                    exact
                                    render={(routeProps) => {
                                        this.services.analyticsService.onPageLoad({
                                            pagePath: routeProps.location.key
                                        });
                                        document.title = route.pageTitle;
                                        return <Component {...(routeProps as any)} />;
                                    }}
                                />
                            );
                        })}
                        <Redirect key="rootRedirect" to="/"/>
                    </Switch>
                </>;
            case AppLifecycle.APP:
                return <>
                    {this.appLayout()}
                    {this.services.features.chatSupportType === 'slack' && <SlackChatWidget />}
                    </>;
            case AppLifecycle.ERROR:
                return <GlobalError/>;
            case AppLifecycle.LOADING:
                return <Preloader/>;
        }
    }

    public render() {
        return <React.Suspense fallback={<CenteredSpin/>}>{this.getRenderComponent()}</React.Suspense>;
    }


    appLayout() {
        let routes = PRIVATE_PAGES.map((route) => {
            if (!this.state.showOnboardingForm) {
                let Component = route.component as ExoticComponent;
                return <Route
                        key={route.pageTitle}
                        path={route.getPrefixedPath()}
                        exact={true}
                        render={(routeProps) => {
                            this.services.analyticsService.onPageLoad({
                                pagePath: routeProps.location.hash
                            });
                            document.title = route.pageTitle;
                            return route.doNotWrap ?
                              <Component {...(routeProps as any)} /> :
                              <ApplicationPageWrapper user={this.state.user} page={route} {...routeProps} />;
                        }}
                    />;
            } else {
                return <CenteredSpin/>;
            }
        });
        routes.push(<Redirect key="dashboardRedirect" to="/dashboard"/>);
        let extraForms = null;
        if (this.state.showOnboardingForm) {
            extraForms = (
                <OnboardingForm
                    user={this.state.user}
                    onCompleted={async () => {
                        await this.services.userService.waitForUser();
                        this.setState({showOnboardingForm: false});
                    }}
                />
            );
        } else if (this.services.userService.getUser().forcePasswordChange) {
            return (
                <SetNewPassword
                    onCompleted={async () => {
                        reloadPage();
                    }}
                />
            );
        }
        return (
            <>
                <Switch>{routes}</Switch>
                {extraForms}
            </>
        );
    }
}

function SetNewPassword({onCompleted}: { onCompleted: () => Promise<void> }) {
    let [loading, setLoading] = useState(false);
    let services = ApplicationServices.get();
    let [form] = Form.useForm();
    return (
        <Modal
            title="Please, set a new password"
            visible={true}
            closable={false}
            footer={
                <>
                    <Button
                        onClick={() => {
                            services.userService.removeAuth(reloadPage);
                        }}
                    >
                        Logout
                    </Button>
                    <Button
                        type="primary"
                        loading={loading}
                        onClick={async () => {
                            setLoading(true);
                            let values;
                            try {
                                values = await form.validateFields();
                            } catch (e) {
                                //error will be displayed on the form, not need for special handling
                                setLoading(false);
                                return;
                            }

                            try {
                                let newPassword = values['password'];
                                await services.userService.changePassword(newPassword);
                                await services.userService.login(services.userService.getUser().email, newPassword);
                                let user = (await services.userService.waitForUser()).user;
                                user.forcePasswordChange = false;
                                //await services.userService.update(user);
                                await onCompleted();
                            } catch (e) {
                                if ('auth/requires-recent-login' === e.code) {
                                    services.userService.removeAuth(() => {
                                        reloadPage();
                                    });
                                } else {
                                    handleError(e);
                                }
                            } finally {
                                setLoading(false);
                            }
                        }}
                    >
                        Set new password
                    </Button>
                </>
            }
        >
            <Form form={form} layout="vertical" requiredMark={false}>
                <Form.Item
                    name="password"
                    label="Password"
                    rules={[
                        {
                            required: true,
                            message: 'Please input your password!'
                        }
                    ]}
                    hasFeedback
                >
                    <Input.Password/>
                </Form.Item>

                <Form.Item
                    name="confirm"
                    label="Confirm Password"
                    dependencies={['password']}
                    hasFeedback
                    rules={[
                        {
                            required: true,
                            message: 'Please confirm your password!'
                        },
                        ({getFieldValue}) => ({
                            validator(rule, value) {
                                if (!value || getFieldValue('password') === value) {
                                    return Promise.resolve();
                                }
                                return Promise.reject('The two passwords that you entered do not match!');
                            }
                        })
                    ]}
                >
                    <Input.Password/>
                </Form.Item>
            </Form>
        </Modal>
    );
}<|MERGE_RESOLUTION|>--- conflicted
+++ resolved
@@ -90,12 +90,7 @@
         switch (this.state.lifecycle) {
             case AppLifecycle.REQUIRES_LOGIN:
                 let pages = this.services.showSelfHostedSignUp() ? SELFHOSTED_PAGES : PUBLIC_PAGES;
-<<<<<<< HEAD
-
-                return (
-=======
                 return <>
->>>>>>> 36c452c6
                     <Switch>
                         {pages.map((route) => {
                             let Component = route.component as ExoticComponent;
