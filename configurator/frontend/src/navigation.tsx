// @Libs
import React, { ExoticComponent, ReactNode } from 'react';
import { useLocation } from 'react-router-dom';
// @Routes
<<<<<<< HEAD
import { sourcesPageRoutes } from '@page/SourcesPage/SourcesPage.routes';
import { destinationPageRoutes } from '@page/DestinationsPage/DestinationsPage.routes';
// @???
import ComponentTest from './lib/components/componentTest';
=======
import { destinationPageRoutes } from '@page/DestinationsPage/DestinationsPage.routes';
// @???
import ComponentTest from './lib/components/componentTest';
import { TaskLogsPage, taskLogsPageRoute } from '@page/TaskLogs/TaskLogsPage';
import { taskLogsViewerRoute, TaskLogViewer } from '@page/TaskLogs/TaskLogViewer';
import { sourcesPageRoutes } from '@page/SourcesPage/routes';
>>>>>>> f3a603f9
// @Components
const ApiKeys = React.lazy(() => import('./lib/components/ApiKeys/ApiKeys'));
const CustomDomains = React.lazy(() => import('./lib/components/CustomDomains/CustomDomains'));
const DestinationsPage = React.lazy(() => import('@page/DestinationsPage'));
const EventsStream = React.lazy(() => import('./lib/components/EventsStream/EventsStream'));
const LoginForm = React.lazy(() => import('./lib/components/LoginForm/LoginForm'));
const SetupForm = React.lazy(() => import('@page/SetupPage/SetupForm'));
const SignupForm = React.lazy(() => import('./lib/components/SignupForm/SignupForm'));
const SourcesPage = React.lazy(() => import('./ui/pages/SourcesPage'));
const StatusPage = React.lazy(() => import('./lib/components/StatusPage/StatusPage'));
const PasswordForm = React.lazy(() => import('./lib/components/PasswordForm/PasswordForm'));
const DownloadConfig = React.lazy(() => import('./lib/components/DownloadConfig/DownloadConfig'));

export type PageLocation = {
  canonicalPath: string
  id: string
}

export function usePageLocation(): PageLocation {
  const location = useLocation().pathname;

  let canonicalPath = location === '/' || location === '' ?
    'dashboard' :
    location;

  let id = (canonicalPath.startsWith('/')
    ? canonicalPath.substr(1)
    : canonicalPath).replace('/', '');

  return { canonicalPath, id }
}

export type PageProps = {
  setBreadcrumbs?: (header: ReactNode) => void,
  [propName: string]: any
}

export class Page {
  readonly _component: ExoticComponent | React.Component | React.FC;
<<<<<<< HEAD

  readonly pageTitle: string;

  readonly path: string[];

  readonly pageHeader: React.ReactNode;

=======

  readonly pageTitle: string;

  readonly path: string[];

  readonly pageHeader: React.ReactNode;

>>>>>>> f3a603f9
  readonly doNotWrap: boolean;

  public getPrefixedPath(): string[] {
    return this.path.map((el) => el.startsWith('/') ? el : '/' + el);
  }

  constructor(
    pageTitle: string,
    path: string[] | string,
    component: ExoticComponent | React.Component | React.FC,
    pageHeader?: ReactNode,
    doNotWrap?: boolean
  ) {
    this._component = component;
    this.pageTitle = pageTitle;
    this.pageHeader = pageHeader;
    this.path = path instanceof Array ? path : [path];
    this.doNotWrap = doNotWrap;
  }

  get component(): React.ExoticComponent | React.Component | React.FC {
    return this._component;
  }
}

export const SELFHOSTED_PAGES: Page[] = [new Page('Jitsu | setup', ['/', '/setup'], SetupForm)];

export const PUBLIC_PAGES: Page[] = [
  new Page('Jitsu | login', ['/', '/dashboard', '/login'], LoginForm),
  new Page('Jitsu | register', ['/register'], SignupForm),
  new Page('Jitsu | reset wpassword', ['/reset_password/:resetId'], PasswordForm)
];
export const PRIVATE_PAGES: Page[] = [
  new Page('Test Component', '/test', ComponentTest, 'Component Test'),
  new Page('Jitsu | recent events', '/events_stream', EventsStream, 'Recent events'),
  new Page('Jitsu | dashboard', ['/dashboard', ''], StatusPage, 'Dashboard'),
  new Page(
    'Jitsu | edit destinations',
    Object.keys(destinationPageRoutes).map((key) => destinationPageRoutes[key]),
    DestinationsPage,
    'Edit destinations'
  ),
  new Page(
    'Jitsu | download config',
    '/cfg_download',
    DownloadConfig,
    'Download Jitsu Server configuration'
  ),
  new Page('Jitsu | edit API keys', '/api_keys', ApiKeys, 'API Keys'),
  new Page(
    'Jitsu | edit custom domains',
    '/domains',
    CustomDomains,
    'Custom tracking domains'
  ),
  new Page('Jitsu | reset password', ['/reset_password/:resetId'], PasswordForm, '', true),
  new Page(
    'Jitsu | sources',
    Object.keys(sourcesPageRoutes).map((key) => sourcesPageRoutes[key]),
    SourcesPage,
    'Sources'
  ),
  new Page(
    'Jitsu | sources',
    Object.keys(sourcesPageRoutes).map((key) => sourcesPageRoutes[key]),
    SourcesPage,
    'Sources'
  ),
  new Page(
    'Jitsu | task logs',
    taskLogsPageRoute,
    TaskLogsPage,
    'Task Logs'
  ),
  new Page(
    'Jitsu | Task Logs View',
    taskLogsViewerRoute,
    TaskLogViewer,
    'Task Logs'
  )

];<|MERGE_RESOLUTION|>--- conflicted
+++ resolved
@@ -2,19 +2,12 @@
 import React, { ExoticComponent, ReactNode } from 'react';
 import { useLocation } from 'react-router-dom';
 // @Routes
-<<<<<<< HEAD
-import { sourcesPageRoutes } from '@page/SourcesPage/SourcesPage.routes';
-import { destinationPageRoutes } from '@page/DestinationsPage/DestinationsPage.routes';
-// @???
-import ComponentTest from './lib/components/componentTest';
-=======
 import { destinationPageRoutes } from '@page/DestinationsPage/DestinationsPage.routes';
 // @???
 import ComponentTest from './lib/components/componentTest';
 import { TaskLogsPage, taskLogsPageRoute } from '@page/TaskLogs/TaskLogsPage';
 import { taskLogsViewerRoute, TaskLogViewer } from '@page/TaskLogs/TaskLogViewer';
 import { sourcesPageRoutes } from '@page/SourcesPage/routes';
->>>>>>> f3a603f9
 // @Components
 const ApiKeys = React.lazy(() => import('./lib/components/ApiKeys/ApiKeys'));
 const CustomDomains = React.lazy(() => import('./lib/components/CustomDomains/CustomDomains'));
@@ -54,7 +47,6 @@
 
 export class Page {
   readonly _component: ExoticComponent | React.Component | React.FC;
-<<<<<<< HEAD
 
   readonly pageTitle: string;
 
@@ -62,15 +54,6 @@
 
   readonly pageHeader: React.ReactNode;
 
-=======
-
-  readonly pageTitle: string;
-
-  readonly path: string[];
-
-  readonly pageHeader: React.ReactNode;
-
->>>>>>> f3a603f9
   readonly doNotWrap: boolean;
 
   public getPrefixedPath(): string[] {
