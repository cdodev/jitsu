--- conflicted
+++ resolved
@@ -102,7 +102,6 @@
             label="Schedule:"
             labelCol={{ span: 4 }}
             wrapperCol={{ span: 20 }}
-<<<<<<< HEAD
             rules={[
               { required: true, message: 'You have to choose schedule' }
             ]}
@@ -119,16 +118,6 @@
                   </Select.Option>
                 );
               })}
-=======
-            rules={[{ required: true, message: 'You have to choose schedule' }]}
-          >
-            <Select>
-              {COLLECTIONS_SCHEDULES.map((option) => (
-                <Select.Option value={option.value} key={option.value}>
-                  {option.label}
-                </Select.Option>
-              ))}
->>>>>>> aa24c90c
             </Select>
           </Form.Item>
         </Col>
