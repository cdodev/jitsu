package storages

import (
	"context"
	"fmt"
	"github.com/hashicorp/go-multierror"
	"github.com/ksensehq/eventnative/adapters"
	"github.com/ksensehq/eventnative/appconfig"
	"github.com/ksensehq/eventnative/appstatus"
	"github.com/ksensehq/eventnative/events"
	"github.com/ksensehq/eventnative/schema"
	"log"
)

const postgresStorageType = "Postgres"

//Store files to Postgres in two modes:
//batch: (1 file = 1 transaction)
//stream: (1 object = 1 transaction)
type Postgres struct {
	name            string
	adapter         *adapters.Postgres
	tableHelper     *TableHelper
	schemaProcessor *schema.Processor
	eventQueue      *events.PersistentQueue
	breakOnError    bool
}

func NewPostgres(ctx context.Context, config *adapters.DataSourceConfig, processor *schema.Processor,
<<<<<<< HEAD
	fallbackDir, storageName string, monitorKeeper MonitorKeeper) (*Postgres, error) {
=======
	fallbackDir, storageName string, breakOnError, streamMode bool) (*Postgres, error) {
	var eventQueue *events.PersistentQueue
	if streamMode {
		var err error
		queueName := fmt.Sprintf("%s-%s", appconfig.Instance.ServerName, storageName)
		eventQueue, err = events.NewPersistentQueue(queueName, fallbackDir)
		if err != nil {
			return nil, err
		}
	}

>>>>>>> 2f1f77cf
	adapter, err := adapters.NewPostgres(ctx, config)
	if err != nil {
		return nil, err
	}

	//create db schema if doesn't exist
	err = adapter.CreateDbSchema(config.Schema)
	if err != nil {
		return nil, err
	}

<<<<<<< HEAD
	queueName := fmt.Sprintf("%s-%s", appconfig.Instance.ServerName, storageName)
	queue, err := dque.NewOrOpen(queueName, fallbackDir, eventsPerPersistedFile, QueuedFactBuilder)
	if err != nil {
		return nil, fmt.Errorf("Error opening/creating event queue for postgres: %v", err)
	}

	tableHelper := NewTableHelper(adapter, monitorKeeper, redshiftStorageType)
=======
	monitorKeeper := NewMonitorKeeper()
	tableHelper := NewTableHelper(adapter, monitorKeeper, postgresStorageType)
>>>>>>> 2f1f77cf

	p := &Postgres{
		name:            storageName,
		adapter:         adapter,
		tableHelper:     tableHelper,
		schemaProcessor: processor,
		eventQueue:      eventQueue,
		breakOnError:    breakOnError,
	}

	if streamMode {
		p.startStreamingConsumer()
	}

	return p, nil
}

//Consume events.Fact and enqueue it
func (p *Postgres) Consume(fact events.Fact) {
	if err := p.eventQueue.Enqueue(fact); err != nil {
		logSkippedEvent(fact, err)
	}
}

//Run goroutine to:
//1. read from queue
//2. insert in Postgres
func (p *Postgres) startStreamingConsumer() {
	go func() {
		for {
			if appstatus.Instance.Idle {
				break
			}
			fact, err := p.eventQueue.DequeueBlock()
			if err != nil {
				log.Println("Error reading event fact from postgres queue", err)
				continue
			}

			dataSchema, flattenObject, err := p.schemaProcessor.ProcessFact(fact)
			if err != nil {
				log.Printf("Unable to process object %v: %v", fact, err)
				continue
			}

			//don't process empty object
			if !dataSchema.Exists() {
				continue
			}

			if err := p.insert(dataSchema, flattenObject); err != nil {
				log.Printf("Error inserting to postgres table [%s]: %v", dataSchema.Name, err)
				continue
			}
		}
	}()
}

//Store file payload to Postgres with processing
func (p *Postgres) Store(fileName string, payload []byte) error {
	flatData, err := p.schemaProcessor.ProcessFilePayload(fileName, payload, p.breakOnError)
	if err != nil {
		return err
	}

	//process db tables & schema
	for _, fdata := range flatData {
		dbSchema, err := p.tableHelper.EnsureTable(fdata.DataSchema)
		if err != nil {
			return err
		}

		if err := p.schemaProcessor.ApplyDBTyping(dbSchema, fdata); err != nil {
			return err
		}
	}

	//insert all data in one transaction
	tx, err := p.adapter.OpenTx()
	if err != nil {
		return fmt.Errorf("Error opening postgres transaction: %v", err)
	}

	for _, fdata := range flatData {
		for _, object := range fdata.GetPayload() {
			if err := p.adapter.InsertInTransaction(tx, fdata.DataSchema, object); err != nil {
				if p.breakOnError {
					tx.Rollback()
					return err
				} else {
					log.Printf("Warn: unable to insert object %v reason: %v. This line will be skipped", object, err)
				}
			}
		}
	}

	return tx.DirectCommit()
}

//insert fact in Postgres
func (p *Postgres) insert(dataSchema *schema.Table, fact events.Fact) (err error) {
	dbSchema, err := p.tableHelper.EnsureTable(dataSchema)
	if err != nil {
		return err
	}

	if err := p.schemaProcessor.ApplyDBTypingToObject(dbSchema, fact); err != nil {
		return err
	}

	return p.adapter.Insert(dataSchema, fact)
}

//Close adapters.Postgres and queue
func (p *Postgres) Close() (multiErr error) {
	if err := p.adapter.Close(); err != nil {
		multiErr = multierror.Append(multiErr, fmt.Errorf("Error closing postgres datasource: %v", err))
	}

	if p.eventQueue != nil {
		if err := p.eventQueue.Close(); err != nil {
			multiErr = multierror.Append(multiErr, fmt.Errorf("Error closing postgres event queue: %v", err))
		}
	}

	return
}

func (p *Postgres) Name() string {
	return p.name
}

func (p *Postgres) Type() string {
	return postgresStorageType
}

func logSkippedEvent(fact events.Fact, err error) {
	log.Printf("Warn: unable to enqueue object %v reason: %v. This object will be skipped", fact, err)
}<|MERGE_RESOLUTION|>--- conflicted
+++ resolved
@@ -27,9 +27,6 @@
 }
 
 func NewPostgres(ctx context.Context, config *adapters.DataSourceConfig, processor *schema.Processor,
-<<<<<<< HEAD
-	fallbackDir, storageName string, monitorKeeper MonitorKeeper) (*Postgres, error) {
-=======
 	fallbackDir, storageName string, breakOnError, streamMode bool) (*Postgres, error) {
 	var eventQueue *events.PersistentQueue
 	if streamMode {
@@ -41,7 +38,6 @@
 		}
 	}
 
->>>>>>> 2f1f77cf
 	adapter, err := adapters.NewPostgres(ctx, config)
 	if err != nil {
 		return nil, err
@@ -53,18 +49,8 @@
 		return nil, err
 	}
 
-<<<<<<< HEAD
-	queueName := fmt.Sprintf("%s-%s", appconfig.Instance.ServerName, storageName)
-	queue, err := dque.NewOrOpen(queueName, fallbackDir, eventsPerPersistedFile, QueuedFactBuilder)
-	if err != nil {
-		return nil, fmt.Errorf("Error opening/creating event queue for postgres: %v", err)
-	}
-
-	tableHelper := NewTableHelper(adapter, monitorKeeper, redshiftStorageType)
-=======
 	monitorKeeper := NewMonitorKeeper()
 	tableHelper := NewTableHelper(adapter, monitorKeeper, postgresStorageType)
->>>>>>> 2f1f77cf
 
 	p := &Postgres{
 		name:            storageName,
