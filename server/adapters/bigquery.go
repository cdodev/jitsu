package adapters

import (
	"context"
	"encoding/json"
	"errors"
	"fmt"
	"github.com/hashicorp/go-multierror"
	"net/http"
	"strings"

	"cloud.google.com/go/bigquery"
	"github.com/jitsucom/jitsu/server/logging"
	"github.com/jitsucom/jitsu/server/typing"
	"google.golang.org/api/googleapi"
)

const (
<<<<<<< HEAD
	deleteBigQueryTemplate   = "DELETE FROM `%s.%s.%s` WHERE %s"
	truncateBigQueryTemplate = "TRUNCATE TABLE `%s.%s.%s`"
=======
	deleteBigQueryTemplate      = "DELETE FROM `%s.%s.%s` WHERE %s"
	rowsLimitPerInsertOperation = 500
>>>>>>> ddabdc13
)

var (
	//SchemaToBigQueryString is mapping between JSON types and BigQuery types
	SchemaToBigQueryString = map[typing.DataType]string{
		typing.STRING:    string(bigquery.StringFieldType),
		typing.INT64:     string(bigquery.IntegerFieldType),
		typing.FLOAT64:   string(bigquery.FloatFieldType),
		typing.TIMESTAMP: string(bigquery.TimestampFieldType),
		typing.BOOL:      string(bigquery.BooleanFieldType),
		typing.UNKNOWN:   string(bigquery.StringFieldType),
	}
)

//BigQuery adapter for creating,patching (schema or table), inserting and copying data from gcs to BigQuery
type BigQuery struct {
	ctx         context.Context
	client      *bigquery.Client
	config      *GoogleConfig
	queryLogger *logging.QueryLogger
	sqlTypes    typing.SQLTypes
}

//NewBigQuery return configured BigQuery adapter instance
func NewBigQuery(ctx context.Context, config *GoogleConfig, queryLogger *logging.QueryLogger, sqlTypes typing.SQLTypes) (*BigQuery, error) {
	client, err := bigquery.NewClient(ctx, config.Project, config.credentials)
	if err != nil {
		return nil, fmt.Errorf("Error creating BigQuery client: %v", err)
	}

	return &BigQuery{ctx: ctx, client: client, config: config, queryLogger: queryLogger, sqlTypes: reformatMappings(sqlTypes, SchemaToBigQueryString)}, nil
}

//Copy transfers data from google cloud storage file to google BigQuery table as one batch
func (bq *BigQuery) Copy(fileKey, tableName string) error {
	table := bq.client.Dataset(bq.config.Dataset).Table(tableName)

	gcsRef := bigquery.NewGCSReference(fmt.Sprintf("gs://%s/%s", bq.config.Bucket, fileKey))
	gcsRef.SourceFormat = bigquery.JSON
	loader := table.LoaderFrom(gcsRef)
	loader.CreateDisposition = bigquery.CreateNever

	job, err := loader.Run(bq.ctx)
	if err != nil {
		return fmt.Errorf("Error running loading from google cloud storage to BigQuery table %s: %v", tableName, err)
	}
	jobStatus, err := job.Wait(bq.ctx)
	if err != nil {
		return fmt.Errorf("Error waiting loading job from google cloud storage to BigQuery table %s: %v", tableName, err)
	}

	if jobStatus.Err() != nil {
		return fmt.Errorf("Error loading from google cloud storage to BigQuery table %s: %v", tableName, err)
	}

	return nil
}

func (bq *BigQuery) Test() error {
	_, err := bq.client.Query("SELECT 1;").Read(context.Background())
	return err
}

//Insert provided object in BigQuery in stream mode
func (bq *BigQuery) Insert(eventContext *EventContext) error {
	inserter := bq.client.Dataset(bq.config.Dataset).Table(eventContext.Table.Name).Inserter()
	bq.logQuery(fmt.Sprintf("Inserting values to table %s: ", eventContext.Table.Name), eventContext.ProcessedEvent, false)
	err := inserter.Put(bq.ctx, &BQItem{values: eventContext.ProcessedEvent})
	if err != nil {
		putMultiError, ok := err.(bigquery.PutMultiError)
		if !ok {
			return err
		}

		//parse bigquery multi error
		var multiErr error
		for _, errUnit := range putMultiError {
			multiErr = multierror.Append(multiErr, errors.New(errUnit.Error()))
		}

		return multiErr
	}

	return nil
}

//GetTableSchema return google BigQuery table (name,columns) representation wrapped in Table struct
func (bq *BigQuery) GetTableSchema(tableName string) (*Table, error) {
	table := &Table{Name: tableName, Columns: Columns{}}

	bqTable := bq.client.Dataset(bq.config.Dataset).Table(tableName)

	meta, err := bqTable.Metadata(bq.ctx)
	if err != nil {
		if isNotFoundErr(err) {
			return table, nil
		}

		return nil, fmt.Errorf("Error querying BigQuery table [%s] metadata: %v", tableName, err)
	}

	for _, field := range meta.Schema {
		table.Columns[field.Name] = Column{SQLType: string(field.Type)}
	}

	return table, nil
}

//CreateTable creates google BigQuery table from Table
func (bq *BigQuery) CreateTable(table *Table) error {
	bqTable := bq.client.Dataset(bq.config.Dataset).Table(table.Name)

	_, err := bqTable.Metadata(bq.ctx)
	if err == nil {
		logging.Info("BigQuery table", table.Name, "already exists")
		return nil
	}

	if !isNotFoundErr(err) {
		return fmt.Errorf("Error getting new table %s metadata: %v", table.Name, err)
	}

	bqSchema := bigquery.Schema{}
	for columnName, column := range table.Columns {
		bigQueryType := bigquery.FieldType(strings.ToUpper(column.SQLType))
		sqlType, ok := bq.sqlTypes[columnName]
		if ok {
			bigQueryType = bigquery.FieldType(strings.ToUpper(sqlType.ColumnType))
		}
		bqSchema = append(bqSchema, &bigquery.FieldSchema{Name: columnName, Type: bigQueryType})
	}
	bq.logQuery("Creating table for schema: ", bqSchema, true)
	if err := bqTable.Create(bq.ctx, &bigquery.TableMetadata{Name: table.Name, Schema: bqSchema}); err != nil {
		return fmt.Errorf("Error creating [%s] BigQuery table %v", table.Name, err)
	}

	return nil
}

//CreateDataset creates google BigQuery Dataset if doesn't exist
func (bq *BigQuery) CreateDataset(dataset string) error {
	bqDataset := bq.client.Dataset(dataset)
	if _, err := bqDataset.Metadata(bq.ctx); err != nil {
		if isNotFoundErr(err) {
			datasetMetadata := &bigquery.DatasetMetadata{Name: dataset}
			bq.logQuery("Creating dataset: ", datasetMetadata, true)
			if err := bqDataset.Create(bq.ctx, datasetMetadata); err != nil {
				return fmt.Errorf("Error creating dataset %s in BigQuery: %v", dataset, err)
			}
		} else {
			return fmt.Errorf("Error getting dataset %s in BigQuery: %v", dataset, err)
		}
	}

	return nil
}

//PatchTableSchema adds Table columns to google BigQuery table
func (bq *BigQuery) PatchTableSchema(patchSchema *Table) error {
	bqTable := bq.client.Dataset(bq.config.Dataset).Table(patchSchema.Name)
	metadata, err := bqTable.Metadata(bq.ctx)
	if err != nil {
		return fmt.Errorf("Error getting table %s metadata: %v", patchSchema.Name, err)
	}

	for columnName, column := range patchSchema.Columns {
		bigQueryType := bigquery.FieldType(strings.ToUpper(column.SQLType))
		sqlType, ok := bq.sqlTypes[columnName]
		if ok {
			bigQueryType = bigquery.FieldType(strings.ToUpper(sqlType.ColumnType))
		}
		metadata.Schema = append(metadata.Schema, &bigquery.FieldSchema{Name: columnName, Type: bigQueryType})
	}
	updateReq := bigquery.TableMetadataToUpdate{Schema: metadata.Schema}
	bq.logQuery("Patch update request: ", updateReq, true)
	if _, err := bqTable.Update(bq.ctx, updateReq, metadata.ETag); err != nil {
		var columns []string
		for _, column := range metadata.Schema {
			columns = append(columns, fmt.Sprintf("%s - %s", column.Name, column.Type))
		}
		return fmt.Errorf("Error patching %s BigQuery table with %s schema: %v", patchSchema.Name, strings.Join(columns, ","), err)
	}

	return nil
}

// DeleteWithConditions tries to remove rows with specific conditions.
// Note that rows that were written to a table recently by using streaming
// (the tabledata.insertall method or the Storage Write API)
// cannot be modified with UPDATE, DELETE, or MERGE statements.
// Recent writes are typically those that occur within the last 30 minutes.
// https://cloud.google.com/bigquery/docs/reference/standard-sql/data-manipulation-language#limitations
func (bq *BigQuery) DeleteWithConditions(tableName string, deleteConditions *DeleteConditions) error {
	deleteCondition := bq.toDeleteQuery(deleteConditions)
	query := fmt.Sprintf(deleteBigQueryTemplate, bq.config.Project, bq.config.Dataset, tableName, deleteCondition)
	bq.queryLogger.LogQuery(query)
	_, err := bq.client.Query(query).Read(bq.ctx)
	return err
}

//BulkInsert streams data into BQ using stream API
//1 insert = max 500 rows
func (bq *BigQuery) BulkInsert(table *Table, objects []map[string]interface{}) error {
	inserter := bq.client.Dataset(bq.config.Dataset).Table(table.Name).Inserter()
	bq.logQuery(fmt.Sprintf("Inserting [%d] values to table %s using BigQuery Streaming API with chunks [%d]: ", len(objects), table.Name, rowsLimitPerInsertOperation), objects, false)

	items := make([]*BQItem, 0, rowsLimitPerInsertOperation)

	for _, object := range objects {
		if len(items) > rowsLimitPerInsertOperation {
			if err := bq.insertItems(inserter, items); err != nil {
				return err
			}

			items = make([]*BQItem, 0, rowsLimitPerInsertOperation)
		}

		items = append(items, &BQItem{values: object})
	}

	if len(items) > 0 {
		return bq.insertItems(inserter, items)
	}

	return nil
}

//BulkUpdate isn't supported
func (bq *BigQuery) BulkUpdate(table *Table, objects []map[string]interface{}, deleteConditions *DeleteConditions) error {
	return errors.New("BigQuery doesn't support BulkUpdate()")
}

//DropTable drops table from BigQuery
func (bq *BigQuery) DropTable(table *Table) error {
	bqTable := bq.client.Dataset(bq.config.Dataset).Table(table.Name)

	if err := bqTable.Delete(bq.ctx); err != nil {
		return fmt.Errorf("Error dropping [%s] BigQuery table: %v", table.Name, err)
	}

	return nil
}

<<<<<<< HEAD
//Truncate deletes all records in tableName table
func (bq *BigQuery) Truncate(tableName string) error {
	query := fmt.Sprintf(truncateBigQueryTemplate, bq.config.Project, bq.config.Dataset, tableName)
	bq.queryLogger.LogQuery(query)
	_, err := bq.client.Query(query).Read(bq.ctx)
	if err != nil {
		return mapError(err)
	}
=======
func (bq *BigQuery) insertItems(inserter *bigquery.Inserter, items []*BQItem) error {
	err := inserter.Put(bq.ctx, items)
	if err != nil {
		putMultiError, ok := err.(bigquery.PutMultiError)
		if !ok {
			return err
		}

		//parse bigquery multi error
		var multiErr error
		for _, errUnit := range putMultiError {
			multiErr = multierror.Append(multiErr, errors.New(errUnit.Error()))
		}

		return multiErr
	}

>>>>>>> ddabdc13
	return nil
}

func (bq *BigQuery) toDeleteQuery(conditions *DeleteConditions) string {
	var queryConditions []string

	for _, condition := range conditions.Conditions {
		conditionString := fmt.Sprintf("%v %v %q", condition.Field, condition.Clause, condition.Value)
		queryConditions = append(queryConditions, conditionString)
	}

	return strings.Join(queryConditions, conditions.JoinCondition)
}

func (bq *BigQuery) logQuery(messageTemplate string, entity interface{}, ddl bool) {
	entityJSON, err := json.Marshal(entity)
	if err != nil {
		logging.Warnf("Failed to serialize entity for logging: %s", fmt.Sprint(entity))
	} else {
		if ddl {
			bq.queryLogger.LogDDL(messageTemplate + string(entityJSON))
		} else {
			bq.queryLogger.LogQuery(messageTemplate + string(entityJSON))
		}
	}
}

func (bq *BigQuery) Close() error {
	return bq.client.Close()
}

//Return true if google err is 404
func isNotFoundErr(err error) bool {
	e, ok := err.(*googleapi.Error)
	return ok && e.Code == http.StatusNotFound
}

//BQItem struct for streaming inserts to BigQuery
type BQItem struct {
	values map[string]interface{}
}

func (bqi *BQItem) Save() (row map[string]bigquery.Value, insertID string, err error) {
	row = map[string]bigquery.Value{}

	for k, v := range bqi.values {
		row[k] = v
	}

	return
}<|MERGE_RESOLUTION|>--- conflicted
+++ resolved
@@ -16,13 +16,10 @@
 )
 
 const (
-<<<<<<< HEAD
 	deleteBigQueryTemplate   = "DELETE FROM `%s.%s.%s` WHERE %s"
 	truncateBigQueryTemplate = "TRUNCATE TABLE `%s.%s.%s`"
-=======
-	deleteBigQueryTemplate      = "DELETE FROM `%s.%s.%s` WHERE %s"
+
 	rowsLimitPerInsertOperation = 500
->>>>>>> ddabdc13
 )
 
 var (
@@ -266,7 +263,6 @@
 	return nil
 }
 
-<<<<<<< HEAD
 //Truncate deletes all records in tableName table
 func (bq *BigQuery) Truncate(tableName string) error {
 	query := fmt.Sprintf(truncateBigQueryTemplate, bq.config.Project, bq.config.Dataset, tableName)
@@ -275,8 +271,12 @@
 	if err != nil {
 		return mapError(err)
 	}
-=======
-func (bq *BigQuery) insertItems(inserter *bigquery.Inserter, items []*BQItem) error {
+
+	return nil
+}
+
+func (bq *BigQuery) insertItems(inserter *bigquery.Inserter,
+	items []*BQItem) error {
 	err := inserter.Put(bq.ctx, items)
 	if err != nil {
 		putMultiError, ok := err.(bigquery.PutMultiError)
@@ -293,7 +293,6 @@
 		return multiErr
 	}
 
->>>>>>> ddabdc13
 	return nil
 }
 
