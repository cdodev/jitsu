package adapters

import (
	"context"
	"database/sql"
	"errors"
	"fmt"
	"github.com/jitsucom/jitsu/server/uuid"
	"sort"
	"strings"

	"github.com/jitsucom/jitsu/server/logging"
	"github.com/jitsucom/jitsu/server/typing"
	sf "github.com/snowflakedb/gosnowflake"
)

const (
	tableExistenceSFQuery   = `SELECT count(*) from INFORMATION_SCHEMA.COLUMNS where TABLE_SCHEMA = ? and TABLE_NAME = ?`
	descSchemaSFQuery       = `desc table %s.%s`
	copyStatementFileFormat = ` FILE_FORMAT=(TYPE= 'CSV', FIELD_DELIMITER = '||' SKIP_HEADER = 1 EMPTY_FIELD_AS_NULL = true) `
	gcpFrom                 = `FROM @%s
   							   %s
                               PATTERN = '%s'`
	awsS3From = `FROM 's3://%s/%s'
					           CREDENTIALS = (aws_key_id='%s' aws_secret_key='%s') 
                               %s`

	sfMergeStatement = `MERGE INTO %s.%s USING (SELECT %s FROM %s.%s) %s ON %s WHEN MATCHED THEN UPDATE SET %s WHEN NOT MATCHED THEN INSERT (%s) VALUES (%s)`

	createSFDbSchemaIfNotExistsTemplate = `CREATE SCHEMA IF NOT EXISTS %s`
	addSFColumnTemplate                 = `ALTER TABLE %s.%s ADD COLUMN %s`
	createSFTableTemplate               = `CREATE TABLE %s.%s (%s)`
	insertSFTemplate                    = `INSERT INTO %s.%s (%s) VALUES %s`
	deleteSFTemplate                    = `DELETE FROM %s.%s WHERE %s`
	dropSFTableTemplate                 = `DROP TABLE %s.%s`
)

var (
	SchemaToSnowflake = map[typing.DataType]string{
		typing.STRING:    "text",
		typing.INT64:     "bigint",
		typing.FLOAT64:   "numeric(38,18)",
		typing.TIMESTAMP: "timestamp(6)",
		typing.BOOL:      "boolean",
		typing.UNKNOWN:   "text",
	}
)

//SnowflakeConfig dto for deserialized datasource config for Snowflake
type SnowflakeConfig struct {
	Account    string             `mapstructure:"account" json:"account,omitempty" yaml:"account,omitempty"`
	Port       int                `mapstructure:"port" json:"port,omitempty" yaml:"port,omitempty"`
	Db         string             `mapstructure:"db" json:"db,omitempty" yaml:"db,omitempty"`
	Schema     string             `mapstructure:"schema" json:"schema,omitempty" yaml:"schema,omitempty"`
	Username   string             `mapstructure:"username" json:"username,omitempty" yaml:"username,omitempty"`
	Password   string             `mapstructure:"password" json:"password,omitempty" yaml:"password,omitempty"`
	Warehouse  string             `mapstructure:"warehouse" json:"warehouse,omitempty" yaml:"warehouse,omitempty"`
	Stage      string             `mapstructure:"stage" json:"stage,omitempty" yaml:"stage,omitempty"`
	Parameters map[string]*string `mapstructure:"parameters" json:"parameters,omitempty" yaml:"parameters,omitempty"`
}

//Validate required fields in SnowflakeConfig
func (sc *SnowflakeConfig) Validate() error {
	if sc == nil {
		return errors.New("Snowflake config is required")
	}
	if sc.Account == "" {
		return errors.New("Snowflake account is required parameter")
	}
	if sc.Db == "" {
		return errors.New("Snowflake db is required parameter")
	}
	if sc.Username == "" {
		return errors.New("Snowflake username is required parameter")
	}
	if sc.Warehouse == "" {
		return errors.New("Snowflake warehouse is required parameter")
	}

	if sc.Parameters == nil {
		sc.Parameters = map[string]*string{}
	}

	sc.Schema = reformatValue(sc.Schema)
	return nil
}

//Snowflake is adapter for creating,patching (schema or table), inserting data to snowflake
type Snowflake struct {
	ctx         context.Context
	config      *SnowflakeConfig
	s3Config    *S3Config
	dataSource  *sql.DB
	queryLogger *logging.QueryLogger
	sqlTypes    typing.SQLTypes
}

//NewSnowflake returns configured Snowflake adapter instance
func NewSnowflake(ctx context.Context, config *SnowflakeConfig, s3Config *S3Config,
	queryLogger *logging.QueryLogger, sqlTypes typing.SQLTypes) (*Snowflake, error) {
	cfg := &sf.Config{
		Account:   config.Account,
		User:      config.Username,
		Password:  config.Password,
		Port:      config.Port,
		Schema:    config.Schema,
		Database:  config.Db,
		Warehouse: config.Warehouse,
		Params:    config.Parameters,
	}
	connectionString, err := sf.DSN(cfg)
	if err != nil {
		return nil, err
	}

	dataSource, err := sql.Open("snowflake", connectionString)
	if err != nil {
		return nil, err
	}

	if err := dataSource.Ping(); err != nil {
		dataSource.Close()
		return nil, err
	}

	return &Snowflake{ctx: ctx, config: config, s3Config: s3Config, dataSource: dataSource, queryLogger: queryLogger, sqlTypes: reformatMappings(sqlTypes, SchemaToSnowflake)}, nil
}

func (Snowflake) Type() string {
	return "Snowflake"
}

//OpenTx open underline sql transaction and return wrapped instance
func (s *Snowflake) OpenTx() (*Transaction, error) {
	tx, err := s.dataSource.BeginTx(s.ctx, nil)
	if err != nil {
		return nil, err
	}

	return &Transaction{tx: tx, dbType: s.Type()}, nil
}

//CreateDbSchema create database schema instance if doesn't exist
func (s *Snowflake) CreateDbSchema(dbSchemaName string) error {
	wrappedTx, err := s.OpenTx()
	if err != nil {
		return err
	}

	return createDbSchemaInTransaction(s.ctx, wrappedTx, createSFDbSchemaIfNotExistsTemplate,
		dbSchemaName, s.queryLogger)
}

//CreateTable runs createTableInTransaction
func (s *Snowflake) CreateTable(tableSchema *Table) error {
	wrappedTx, err := s.OpenTx()
	if err != nil {
		return err
	}

<<<<<<< HEAD
	if err = s.createTableInTransaction(wrappedTx, tableSchema); err != nil {
		wrappedTx.Rollback()
		return fmt.Errorf("Error creating [%s] table: %v", tableSchema.Name, err)
	}
=======
	var columnsDDL []string
	for columnName, column := range tableSchema.Columns {
		columnDDL := s.columnDDL(columnName, column)
		columnsDDL = append(columnsDDL, columnDDL)
	}

	//sorting columns asc
	sort.Strings(columnsDDL)
	query := fmt.Sprintf(createSFTableTemplate, s.config.Schema, reformatValue(tableSchema.Name), strings.Join(columnsDDL, ","))
	s.queryLogger.LogDDL(query)
	_, err = wrappedTx.tx.ExecContext(s.ctx, query)
	if err != nil {
		wrappedTx.Rollback()
		return fmt.Errorf("Error creating [%s] table with statement [%s]: %v", tableSchema.Name, query, err)
	}

>>>>>>> 58e8958f
	return wrappedTx.tx.Commit()
}

//PatchTableSchema add new columns(from provided Table) to existing table
func (s *Snowflake) PatchTableSchema(patchSchema *Table) error {
	wrappedTx, err := s.OpenTx()
	if err != nil {
		return err
	}

	for columnName, column := range patchSchema.Columns {
		columnDDL := s.columnDDL(columnName, column)

		query := fmt.Sprintf(addSFColumnTemplate, s.config.Schema,
			reformatValue(patchSchema.Name), columnDDL)
		s.queryLogger.LogDDL(query)
		alterStmt, err := wrappedTx.tx.PrepareContext(s.ctx, query)
		if err != nil {
			wrappedTx.Rollback()
			return fmt.Errorf("Error preparing patching table %s schema statement: %v", patchSchema.Name, err)
		}

		_, err = alterStmt.ExecContext(s.ctx)
		if err != nil {
			wrappedTx.Rollback()
			return fmt.Errorf("Error patching %s table with '%s' - %s column schema: %v", patchSchema.Name, columnName, column.SQLType, err)
		}
	}

	return wrappedTx.tx.Commit()
}

//GetTableSchema returns table (name,columns with name and types) representation wrapped in Table struct
func (s *Snowflake) GetTableSchema(tableName string) (*Table, error) {
	table := &Table{Name: tableName, Columns: Columns{}}

	countReqRows, err := s.dataSource.QueryContext(s.ctx, tableExistenceSFQuery, reformatToParam(s.config.Schema), reformatToParam(reformatValue(tableName)))
	if err != nil {
		return nil, fmt.Errorf("Error querying table [%s] existence: %v", tableName, err)
	}
	defer countReqRows.Close()
	countReqRows.Next()
	var count int
	if err = countReqRows.Scan(&count); err != nil {
		return nil, fmt.Errorf("Error scanning table [%s] existence: %v", tableName, err)
	}

	//table doesn't exist
	if count == 0 {
		return table, nil
	}

	query := fmt.Sprintf(descSchemaSFQuery, reformatToParam(s.config.Schema), reformatToParam(reformatValue(tableName)))
	rows, err := s.dataSource.QueryContext(s.ctx, query)
	if err != nil {
		return nil, fmt.Errorf("Error querying table [%s] schema: %v", tableName, err)
	}
	defer rows.Close()

	columns, err := rows.Columns()
	if err != nil {
		return nil, fmt.Errorf("Error getting columns from query: %v", err)
	}

	for rows.Next() {
		line := make([]interface{}, len(columns))
		linePointers := make([]interface{}, len(columns))
		for i := range columns {
			linePointers[i] = &line[i]
		}

		// Scan the result into the column pointers...
		if err := rows.Scan(linePointers...); err != nil {
			return nil, fmt.Errorf("Error scanning result: %v", err)
		}

		columnName := fmt.Sprint(line[0])
		columnSnowflakeType := fmt.Sprint(line[1])

		table.Columns[strings.ToLower(columnName)] = Column{SQLType: columnSnowflakeType}
	}
	if err := rows.Err(); err != nil {
		return nil, fmt.Errorf("Last rows.Err: %v", err)
	}

	return table, nil
}

//Copy transfer data from s3 to Snowflake by passing COPY request to Snowflake
func (s *Snowflake) Copy(fileName, tableName string, header []string) error {
	var reformattedHeader []string
	for _, v := range header {
		reformattedHeader = append(reformattedHeader, reformatValue(v))
	}

	wrappedTx, err := s.OpenTx()
	if err != nil {
		return err
	}

	statement := fmt.Sprintf(`COPY INTO %s.%s (%s) `, s.config.Schema, reformatValue(tableName), strings.Join(reformattedHeader, ","))
	if s.s3Config != nil {
		//s3 integration stage
		if s.s3Config.Folder != "" {
			fileName = s.s3Config.Folder + "/" + fileName
		}
		statement += fmt.Sprintf(awsS3From, s.s3Config.Bucket, fileName, s.s3Config.AccessKeyID, s.s3Config.SecretKey, copyStatementFileFormat)
	} else {
		//gcp integration stage
		statement += fmt.Sprintf(gcpFrom, s.config.Stage, copyStatementFileFormat, fileName)
	}

	_, err = wrappedTx.tx.ExecContext(s.ctx, statement)
	if err != nil {
		wrappedTx.Rollback()
		return err
	}

	return wrappedTx.DirectCommit()
}

// Insert inserts provided object into Snowflake
func (s *Snowflake) Insert(eventContext *EventContext) error {
	wrappedTx, err := s.OpenTx()
	if err != nil {
		return err
	}

	if err := s.insertInTransaction(wrappedTx, eventContext); err != nil {
		wrappedTx.Rollback()
		return err
	}

	return wrappedTx.DirectCommit()
}

//insertInTransaction inserts provided object into Snowflake in transaction
func (s *Snowflake) insertInTransaction(wrappedTx *Transaction, eventContext *EventContext) error {
	var columnNames, placeholders []string
	var values []interface{}
	for name, value := range eventContext.ProcessedEvent {
		columnNames = append(columnNames, reformatValue(name))

		castClause := s.getCastClause(name)
		placeholders = append(placeholders, "?"+castClause)
		values = append(values, value)
	}

	header := strings.Join(columnNames, ", ")
	placeholderStr := strings.Join(placeholders, ", ")

	query := fmt.Sprintf(insertSFTemplate, s.config.Schema, reformatValue(eventContext.Table.Name), header, "("+placeholderStr+")")
	s.queryLogger.LogQueryWithValues(query, values)

	_, err := wrappedTx.tx.ExecContext(s.ctx, query, values...)
	if err != nil {
		return fmt.Errorf("Error inserting in %s table with statement: %s values: %v: %v", eventContext.Table.Name, header, values, err)
	}

	return nil
}

//BulkInsert runs bulkInsertInTransaction
//returns error if occurred
func (s *Snowflake) BulkInsert(table *Table, objects []map[string]interface{}) error {
	wrappedTx, err := s.OpenTx()
	if err != nil {
		return err
	}

<<<<<<< HEAD
	err = s.bulkInsertInTransaction(wrappedTx, table, objects)
	if err != nil {
		wrappedTx.Rollback()
		return err
	}

	return wrappedTx.DirectCommit()
}

//BulkUpdate deletes with deleteConditions and runs bulkMergeInTransaction
//checks PKFields and uses bulkInsert or bulkMerge
//in bulkMerge - deduplicate objects
//if there are any duplicates, do the job 2 times
func (s *Snowflake) BulkUpdate(table *Table, objects []map[string]interface{}, deleteConditions *DeleteConditions) error {
	wrappedTx, err := s.OpenTx()
=======
	_, err = wrappedTx.tx.ExecContext(s.ctx, query, values...)
>>>>>>> 58e8958f
	if err != nil {
		return err
	}

	if !deleteConditions.IsEmpty() {
		if err := s.deleteInTransaction(wrappedTx, table, deleteConditions); err != nil {
			wrappedTx.Rollback()
			return err
		}
	}

	//deduplication for bulkMerge success (it fails if there is any duplicate)
	deduplicatedObjectsBuckets := deduplicateObjects(table, objects)

	for _, objectsBucket := range deduplicatedObjectsBuckets {
		if err := s.bulkMergeInTransaction(wrappedTx, table, objectsBucket); err != nil {
			wrappedTx.Rollback()
			return err
		}
	}

	return wrappedTx.DirectCommit()
}

//DropTable drops table in transaction
func (s *Snowflake) DropTable(table *Table) error {
	wrappedTx, err := s.OpenTx()
	if err != nil {
		return err
	}

	if err := s.dropTableInTransaction(wrappedTx, table); err != nil {
		wrappedTx.Rollback()
<<<<<<< HEAD
		return err
=======
		return fmt.Errorf("Error inserting in %s table with statement: [%s] values: %v: %v", eventContext.Table.Name, query, values, err)
>>>>>>> 58e8958f
	}

	return wrappedTx.DirectCommit()
}

//createTableInTransaction creates database table with name,columns provided in Table representation
func (s *Snowflake) createTableInTransaction(wrappedTx *Transaction, table *Table) error {
	var columnsDDL []string
	for columnName, column := range table.Columns {
		columnDDL := s.columnDDL(columnName, column)
		columnsDDL = append(columnsDDL, columnDDL)
	}

	//sorting columns asc
	sort.Strings(columnsDDL)
	query := fmt.Sprintf(createSFTableTemplate, s.config.Schema, reformatValue(table.Name), strings.Join(columnsDDL, ","))
	s.queryLogger.LogDDL(query)

	_, err := wrappedTx.tx.ExecContext(s.ctx, query)
	if err != nil {
		return fmt.Errorf("Error creating [%s] table: %v", table.Name, err)
	}

	return nil
}

//bulkInsertInTransaction inserts events in batches (insert into values (),(),())
func (s *Snowflake) bulkInsertInTransaction(wrappedTx *Transaction, table *Table, objects []map[string]interface{}) error {
	var placeholdersBuilder strings.Builder
	var unformattedColumnNames []string
	for name := range table.Columns {
		unformattedColumnNames = append(unformattedColumnNames, name)
	}
	maxValues := len(objects) * len(table.Columns)
	if maxValues > postgresValuesLimit {
		maxValues = postgresValuesLimit
	}
	valueArgs := make([]interface{}, 0, maxValues)
	for _, row := range objects {
		// if number of values exceeds limit, we have to execute insert query on processed rows
		if len(valueArgs)+len(unformattedColumnNames) > postgresValuesLimit {
			err := s.executeInsert(wrappedTx, table, unformattedColumnNames, removeLastComma(placeholdersBuilder.String()), valueArgs)
			if err != nil {
				return fmt.Errorf("Error executing insert: %v", err)
			}

			placeholdersBuilder.Reset()
			valueArgs = make([]interface{}, 0, maxValues)
		}
		_, err := placeholdersBuilder.WriteString("(")
		if err != nil {
			return fmt.Errorf(placeholdersStringBuildErrTemplate, err)
		}

		for i, column := range unformattedColumnNames {
			value, _ := row[column]
			valueArgs = append(valueArgs, value)
			castClause := s.getCastClause(column)

			_, err = placeholdersBuilder.WriteString("?" + castClause)
			if err != nil {
				return fmt.Errorf(placeholdersStringBuildErrTemplate, err)
			}

			if i < len(unformattedColumnNames)-1 {
				_, err = placeholdersBuilder.WriteString(",")
				if err != nil {
					return fmt.Errorf(placeholdersStringBuildErrTemplate, err)
				}
			}
		}
		_, err = placeholdersBuilder.WriteString("),")
		if err != nil {
			return fmt.Errorf(placeholdersStringBuildErrTemplate, err)
		}
	}

	if len(valueArgs) > 0 {
		err := s.executeInsert(wrappedTx, table, unformattedColumnNames, removeLastComma(placeholdersBuilder.String()), valueArgs)
		if err != nil {
			return fmt.Errorf("Error executing last insert in bulk: %v", err)
		}
	}

	return nil
}

//bulkMergeInTransaction uses temporary table and insert from select statement
func (s *Snowflake) bulkMergeInTransaction(wrappedTx *Transaction, table *Table, objects []map[string]interface{}) error {
	tmpTable := &Table{
		Name:           table.Name + "_tmp_" + uuid.NewLettersNumbers(),
		Columns:        table.Columns,
		PKFields:       map[string]bool{},
		DeletePkFields: false,
		Version:        0,
	}

	err := s.createTableInTransaction(wrappedTx, tmpTable)
	if err != nil {
		return fmt.Errorf("Error creating temporary table: %v", err)
	}

	err = s.bulkInsertInTransaction(wrappedTx, tmpTable, objects)
	if err != nil {
		return fmt.Errorf("Error inserting in temporary table: %v", err)
	}

	//insert from select
	var unformattedColumnNames []string
	var formattedColumnNames []string
	var updateSet []string
	var tmpPreffixColumnNames []string
	for name := range table.Columns {
		reformattedColumnName := reformatValue(name)
		unformattedColumnNames = append(unformattedColumnNames, name)
		formattedColumnNames = append(formattedColumnNames, reformatDefault(reformattedColumnName))
		updateSet = append(updateSet, fmt.Sprintf("%s.%s = %s.%s", table.Name, reformattedColumnName, tmpTable.Name, reformattedColumnName))
		tmpPreffixColumnNames = append(tmpPreffixColumnNames, fmt.Sprintf("%s.%s", tmpTable.Name, reformattedColumnName))
	}

	var joinConditions []string
	for pkField := range table.PKFields {
		joinConditions = append(joinConditions, fmt.Sprintf("%s.%s = %s.%s", table.Name, pkField, tmpTable.Name, pkField))
	}

	insertFromSelectStatement := fmt.Sprintf(sfMergeStatement, s.config.Schema, table.Name, strings.Join(formattedColumnNames, ", "), s.config.Schema, tmpTable.Name,
		tmpTable.Name, strings.Join(joinConditions, " AND "), strings.Join(updateSet, ", "), strings.Join(formattedColumnNames, ", "), strings.Join(tmpPreffixColumnNames, ", "))

	s.queryLogger.LogQuery(insertFromSelectStatement)
	_, err = wrappedTx.tx.ExecContext(s.ctx, insertFromSelectStatement)
	if err != nil {
		return fmt.Errorf("Error merging rows: %v", err)
	}

	//delete tmp table
	return s.dropTableInTransaction(wrappedTx, tmpTable)
}

//dropTableInTransaction drops a table in transaction
func (s *Snowflake) dropTableInTransaction(wrappedTx *Transaction, table *Table) error {
	query := fmt.Sprintf(dropSFTableTemplate, s.config.Schema, table.Name)
	s.queryLogger.LogDDL(query)

	_, err := wrappedTx.tx.ExecContext(s.ctx, query)

	if err != nil {
		return fmt.Errorf("Error dropping [%s] table: %v", table.Name, err)
	}

	return nil
}

//executeInsert execute insert with insertTemplate
func (s *Snowflake) executeInsert(wrappedTx *Transaction, table *Table, headerWithoutQuotes []string, placeholders string, valueArgs []interface{}) error {
	var quotedHeader []string
	for _, columnName := range headerWithoutQuotes {
		quotedHeader = append(quotedHeader, reformatValue(columnName))
	}

	statement := fmt.Sprintf(insertSFTemplate, s.config.Schema, table.Name, strings.Join(quotedHeader, ", "), placeholders)

	s.queryLogger.LogQueryWithValues(statement, valueArgs)

	if _, err := wrappedTx.tx.Exec(statement, valueArgs...); err != nil {
		return err
	}

	return nil
}

// deleteInTransaction deletes objects from Snowflake in transaction
func (s *Snowflake) deleteInTransaction(wrappedTx *Transaction, table *Table, deleteConditions *DeleteConditions) error {
	deleteCondition, values := s.toDeleteQuery(deleteConditions)
	query := fmt.Sprintf(deleteSFTemplate, s.config.Schema, reformatValue(table.Name), deleteCondition)
	s.queryLogger.LogQueryWithValues(query, values)

	_, err := wrappedTx.tx.ExecContext(s.ctx, query, values...)
	if err != nil {
		return fmt.Errorf("Error deleting in %s table with statement: %s values: %v: %v", table.Name, deleteCondition, values, err)
	}

	return nil
}

func (s *Snowflake) toDeleteQuery(conditions *DeleteConditions) (string, []interface{}) {
	var queryConditions []string
	var values []interface{}

	for _, condition := range conditions.Conditions {
		conditionString := condition.Field + " " + condition.Clause + " ?"
		queryConditions = append(queryConditions, conditionString)
		values = append(values, condition.Value)
	}

	return strings.Join(queryConditions, conditions.JoinCondition), values
}

//Close underlying sql.DB
func (s *Snowflake) Close() (multiErr error) {
	return s.dataSource.Close()
}

//getCastClause returns ::SQL_TYPE clause or empty string
//$1::type, $2::type, $3, etc
func (s *Snowflake) getCastClause(name string) string {
	castType, ok := s.sqlTypes[name]
	if ok {
		return "::" + castType.Type
	}

	return ""
}

//columnDDL returns column DDL (column name, mapped sql type)
func (s *Snowflake) columnDDL(name string, column Column) string {
	sqlColumnTypeDDL := column.SQLType
	overriddenSQLType, ok := s.sqlTypes[name]
	if ok {
		sqlColumnTypeDDL = overriddenSQLType.ColumnType
	}

	return fmt.Sprintf(`%s %s`, reformatValue(name), sqlColumnTypeDDL)
}

//Snowflake has table with schema, table names and there
//quoted identifiers = without quotes
//unquoted identifiers = uppercased
func reformatToParam(value string) string {
	if strings.Contains(value, `"`) {
		return strings.ReplaceAll(value, `"`, ``)
	} else {
		return strings.ToUpper(value)
	}
}

//Snowflake accepts names (identifiers) started with '_' or letter
//also names can contain only '_', letters, numbers, '$'
//otherwise double quote them
//https://docs.snowflake.com/en/sql-reference/identifiers-syntax.html#unquoted-identifiers
func reformatValue(value string) string {
	if len(value) > 0 {
		//must begin with a letter or underscore, or enclose in double quotes
		firstSymbol := value[0]

		if isNotLetterOrUnderscore(int32(firstSymbol)) {
			return `"` + value + `"`
		}

		for _, symbol := range value {
			if isNotLetterOrUnderscore(symbol) && isNotNumberOrDollar(symbol) {
				return `"` + value + `"`
			}
		}

	}

	return value
}

//Snowflake doesn't accept names (identifiers) like: default
//it should be reformatted to "DEFAULT"
func reformatDefault(value string) string {
	if value == "default" {
		return `"DEFAULT"`
	}

	return value
}

//_: 95
//A - Z: 65-90
//a - z: 97-122
func isNotLetterOrUnderscore(symbol int32) bool {
	return symbol < 65 || (symbol != 95 && symbol > 90 && symbol < 97) || symbol > 122
}

//$: 36
// 0 - 9: 48-57
func isNotNumberOrDollar(symbol int32) bool {
	return symbol != 36 && (symbol < 48 || symbol > 57)
}<|MERGE_RESOLUTION|>--- conflicted
+++ resolved
@@ -158,29 +158,10 @@
 		return err
 	}
 
-<<<<<<< HEAD
 	if err = s.createTableInTransaction(wrappedTx, tableSchema); err != nil {
 		wrappedTx.Rollback()
 		return fmt.Errorf("Error creating [%s] table: %v", tableSchema.Name, err)
 	}
-=======
-	var columnsDDL []string
-	for columnName, column := range tableSchema.Columns {
-		columnDDL := s.columnDDL(columnName, column)
-		columnsDDL = append(columnsDDL, columnDDL)
-	}
-
-	//sorting columns asc
-	sort.Strings(columnsDDL)
-	query := fmt.Sprintf(createSFTableTemplate, s.config.Schema, reformatValue(tableSchema.Name), strings.Join(columnsDDL, ","))
-	s.queryLogger.LogDDL(query)
-	_, err = wrappedTx.tx.ExecContext(s.ctx, query)
-	if err != nil {
-		wrappedTx.Rollback()
-		return fmt.Errorf("Error creating [%s] table with statement [%s]: %v", tableSchema.Name, query, err)
-	}
-
->>>>>>> 58e8958f
 	return wrappedTx.tx.Commit()
 }
 
@@ -351,7 +332,6 @@
 		return err
 	}
 
-<<<<<<< HEAD
 	err = s.bulkInsertInTransaction(wrappedTx, table, objects)
 	if err != nil {
 		wrappedTx.Rollback()
@@ -367,9 +347,6 @@
 //if there are any duplicates, do the job 2 times
 func (s *Snowflake) BulkUpdate(table *Table, objects []map[string]interface{}, deleteConditions *DeleteConditions) error {
 	wrappedTx, err := s.OpenTx()
-=======
-	_, err = wrappedTx.tx.ExecContext(s.ctx, query, values...)
->>>>>>> 58e8958f
 	if err != nil {
 		return err
 	}
@@ -403,11 +380,7 @@
 
 	if err := s.dropTableInTransaction(wrappedTx, table); err != nil {
 		wrappedTx.Rollback()
-<<<<<<< HEAD
-		return err
-=======
-		return fmt.Errorf("Error inserting in %s table with statement: [%s] values: %v: %v", eventContext.Table.Name, query, values, err)
->>>>>>> 58e8958f
+		return err
 	}
 
 	return wrappedTx.DirectCommit()
@@ -428,7 +401,7 @@
 
 	_, err := wrappedTx.tx.ExecContext(s.ctx, query)
 	if err != nil {
-		return fmt.Errorf("Error creating [%s] table: %v", table.Name, err)
+		return fmt.Errorf("Error creating [%s] table with statement [%s]: %v", table.Name, query, err)
 	}
 
 	return nil
