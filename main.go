package main

import (
	"bytes"
	"context"
	"flag"
	"github.com/gin-gonic/gin"
	"github.com/gin-gonic/gin/binding"
	"github.com/jitsucom/eventnative/appconfig"
	"github.com/jitsucom/eventnative/appstatus"
	"github.com/jitsucom/eventnative/cluster"
	"github.com/jitsucom/eventnative/destinations"
	"github.com/jitsucom/eventnative/events"
	"github.com/jitsucom/eventnative/fallback"
	"github.com/jitsucom/eventnative/handlers"
	"github.com/jitsucom/eventnative/logfiles"
	"github.com/jitsucom/eventnative/logging"
	"github.com/jitsucom/eventnative/meta"
	"github.com/jitsucom/eventnative/metrics"
	"github.com/jitsucom/eventnative/middleware"
	"github.com/jitsucom/eventnative/notifications"
	"github.com/jitsucom/eventnative/safego"
	"github.com/jitsucom/eventnative/sources"
	"github.com/jitsucom/eventnative/storages"
	"github.com/jitsucom/eventnative/synchronization"
	"github.com/jitsucom/eventnative/telemetry"
	"github.com/prometheus/client_golang/prometheus/promhttp"
	"math/rand"
	"net/http"
	"os"
	"os/signal"
	"runtime/debug"
	"strings"
	"syscall"
	"time"

	"github.com/spf13/viper"
)

//some inner parameters
const (
	//$serverName-event-$token-$timestamp.log
	uploaderFileMask   = "-event-*-20*.log"
	uploaderLoadEveryS = 60

	destinationsKey = "destinations"
	sourcesKey      = "sources"
)

var (
	configFilePath   = flag.String("cfg", "", "config file path")
	containerizedRun = flag.Bool("cr", false, "containerised run marker")

	//ldflags
	commit  string
	tag     string
	builtAt string
)

func readInViperConfig() error {
	flag.Parse()
	viper.AutomaticEnv()
	//support OS env variables as lower case and dot divided variables e.g. SERVER_PORT as server.port
	viper.SetEnvKeyReplacer(strings.NewReplacer(".", "_"))
	//custom config
	viper.SetConfigFile(*configFilePath)
	if err := viper.ReadInConfig(); err != nil {
		//failfast for running service from source (not containerised) and with wrong config
		if viper.ConfigFileUsed() != "" && !*containerizedRun {
			return err
		} else {
			logging.Warn("Custom eventnative.yaml wasn't provided")
		}
	}
	return nil
}

//go:generate easyjson -all useragent/resolver.go telemetry/models.go
func main() {
	//Setup seed for globalRand
	rand.Seed(time.Now().Unix())

	//Setup handlers binding for json parsing numbers into json.Number (not only in float64)
	binding.EnableDecoderUseNumber = true

	//Setup default timezone for time.Now() calls
	time.Local = time.UTC

	if err := readInViperConfig(); err != nil {
		logging.Fatal("Error while reading application config: ", err)
	}

	if err := appconfig.Init(); err != nil {
		logging.Fatal(err)
	}

	safego.GlobalRecoverHandler = func(value interface{}) {
		logging.Error("panic")
		logging.Error(value)
		logging.Error(string(debug.Stack()))
		notifications.SystemErrorf("Panic:\n%s\n%s", value, string(debug.Stack()))
	}

	telemetry.Init(commit, tag, builtAt, viper.GetBool("server.telemetry.disabled.usage"))
	metrics.Init(viper.GetBool("server.metrics.prometheus.enabled"))

	slackNotificationsWebHook := viper.GetString("notifications.slack.url")
	if slackNotificationsWebHook != "" {
		notifications.Init(notifications.ServiceName, slackNotificationsWebHook, appconfig.Instance.ServerName, logging.Errorf)
	}

	//listen to shutdown signal to free up all resources
	ctx, cancel := context.WithCancel(context.Background())
	c := make(chan os.Signal, 1)
	signal.Notify(c, syscall.SIGTERM, syscall.SIGINT, syscall.SIGKILL, syscall.SIGHUP)
	go func() {
		<-c
		logging.Info("* Service is shutting down.. *")
		telemetry.ServerStop()
		appstatus.Instance.Idle = true
		cancel()
		appconfig.Instance.Close()
		telemetry.Flush()
		notifications.Close()
		time.Sleep(3 * time.Second)
		telemetry.Close()
		os.Exit(0)
	}()

	//synchronization service
	syncService, err := synchronization.NewService(
		ctx,
		appconfig.Instance.ServerName,
		viper.GetString("synchronization_service.type"),
		viper.GetString("synchronization_service.endpoint"),
		viper.GetUint("synchronization_service.connection_timeout_seconds"))
	if err != nil {
		logging.Fatal("Failed to initiate synchronization service", err)
	}

	// ** Destinations **

	//destinations config
	destinationsViper := viper.Sub(destinationsKey)
	destinationsStr := viper.GetString(destinationsKey)

	//override with config from os env
	destinationsJsonConfig := viper.GetString("destinations_json")
	if destinationsJsonConfig != "" && destinationsJsonConfig != "{}" {
		envJsonViper := viper.New()
		envJsonViper.SetConfigType("json")
		if err := envJsonViper.ReadConfig(bytes.NewBufferString(destinationsJsonConfig)); err != nil {
			logging.Error("Error reading/parsing json config from DESTINATIONS_JSON", err)
		} else {
			destinationsViper = envJsonViper.Sub(destinationsKey)
			destinationsStr = envJsonViper.GetString(destinationsKey)
		}
	}

	//Get logger configuration
	logEventPath := viper.GetString("log.path")
	logFallbackPath := viper.GetString("log.fallback")
	logRotationMin := viper.GetInt64("log.rotation_min")

	//Create event destinations
<<<<<<< HEAD
	if err != nil {
		logging.Fatal("Failed to create query logger for configuration", err)
	}
	destinationsService, err := destinations.NewService(ctx, destinationsViper, destinationsStr, logEventPath,
		syncService, appconfig.Instance.QueryLogsWriter, storages.Create)
=======
	destinationsService, err := destinations.NewService(ctx, destinationsViper, destinationsStr, logEventPath, logFallbackPath, logRotationMin, syncService, storages.Create)
>>>>>>> 54ab36c9
	if err != nil {
		logging.Fatal(err)
	}
	appconfig.Instance.ScheduleClosing(destinationsService)

	// ** Sources **

	//meta storage config
	metaStorageViper := viper.Sub("meta.storage")

	//override with config from os env
	metaStorageJsonConfig := viper.GetString("meta_storage_json")
	if metaStorageJsonConfig != "" && metaStorageJsonConfig != "{}" {
		envJsonViper := viper.New()
		envJsonViper.SetConfigType("json")
		if err := envJsonViper.ReadConfig(bytes.NewBufferString(metaStorageJsonConfig)); err != nil {
			logging.Error("Error reading/parsing json config from META_STORAGE_JSON", err)
		} else {
			metaStorageViper = envJsonViper.Sub("meta_storage")
		}
	}

	//meta storage
	metaStorage, err := meta.NewStorage(metaStorageViper)
	if err != nil {
		logging.Fatal(err)
	}
	//close after all for saving last task statuses
	defer metaStorage.Close()

	//sources config
	sourcesViper := viper.Sub(sourcesKey)

	//override with config from os env
	sourcesJsonConfig := viper.GetString("sources_json")
	if sourcesJsonConfig != "" && sourcesJsonConfig != "{}" {
		envJsonViper := viper.New()
		envJsonViper.SetConfigType("json")
		if err := envJsonViper.ReadConfig(bytes.NewBufferString(sourcesJsonConfig)); err != nil {
			logging.Error("Error reading/parsing json config from SOURCES_JSON", err)
		} else {
			sourcesViper = envJsonViper.Sub(sourcesKey)
		}
	}

	//sources sync tasks pool size
	poolSize := viper.GetInt("server.sync_tasks.pool.size")

	//Create sources
	sourceService, err := sources.NewService(ctx, sourcesViper, destinationsService, metaStorage, syncService, poolSize)
	if err != nil {
		logging.Fatal(err)
	}
	appconfig.Instance.ScheduleClosing(sourceService)

	//Uploader must read event logger directory
	uploader, err := logfiles.NewUploader(logEventPath, appconfig.Instance.ServerName+uploaderFileMask, uploaderLoadEveryS, destinationsService)
	if err != nil {
		logging.Fatal("Error while creating file uploader", err)
	}
	uploader.Start()

	adminToken := viper.GetString("server.admin_token")
	eventsCache := events.NewCache(100)
	appconfig.Instance.ScheduleClosing(eventsCache)

	fallbackService, err := fallback.NewService(logFallbackPath, destinationsService)
	if err != nil {
		logging.Fatal("Error creating fallback service:", err)
	}

	//version reminder banner in logs
	if tag != "" && !viper.GetBool("server.disable_version_reminder") {
		vn := appconfig.NewVersionReminder(ctx, tag)
		vn.Start()
		appconfig.Instance.ScheduleClosing(vn)
	}

	router := SetupRouter(destinationsService, adminToken, syncService, eventsCache, sourceService, fallbackService)

	telemetry.ServerStart()
	notifications.ServerStart()
	logging.Info("Started server: " + appconfig.Instance.Authority)
	server := &http.Server{
		Addr:              appconfig.Instance.Authority,
		Handler:           middleware.Cors(router, appconfig.Instance.AuthorizationService.GetClientOrigins),
		ReadTimeout:       time.Second * 60,
		ReadHeaderTimeout: time.Second * 60,
		IdleTimeout:       time.Second * 65,
	}
	logging.Fatal(server.ListenAndServe())
}

func SetupRouter(destinations *destinations.Service, adminToken string, clusterManager cluster.Manager,
	eventsCache *events.Cache, sources *sources.Service, fallbackService *fallback.Service) *gin.Engine {
	gin.SetMode(gin.ReleaseMode)

	router := gin.New() //gin.Default()
	router.Use(gin.Recovery())

	router.GET("/", handlers.NewRedirectHandler("/p/welcome.html").Handler)
	router.GET("/ping", func(c *gin.Context) {
		c.String(http.StatusOK, "pong")
	})

	publicUrl := viper.GetString("server.public_url")

	htmlHandler := handlers.NewPageHandler(viper.GetString("server.static_files_dir"), publicUrl, viper.GetBool("server.disable_welcome_page"))
	router.GET("/p/:filename", htmlHandler.Handler)

	staticHandler := handlers.NewStaticHandler(viper.GetString("server.static_files_dir"), publicUrl)
	router.GET("/s/:filename", staticHandler.Handler)
	router.GET("/t/:filename", staticHandler.Handler)

	jsEventsPreprocessor, err := events.NewJsPreprocessor()
	if err != nil {
		logging.Fatal(err)
	}
	apiEventsPreprocessor, err := events.NewApiPreprocessor()
	if err != nil {
		logging.Fatal(err)
	}
	jsEventHandler := handlers.NewEventHandler(destinations, jsEventsPreprocessor, eventsCache)
	apiEventHandler := handlers.NewEventHandler(destinations, apiEventsPreprocessor, eventsCache)

	sourcesHandler := handlers.NewSourcesHandler(sources)
	fallbackHandler := handlers.NewFallbackHandler(fallbackService)

	adminTokenMiddleware := middleware.AdminToken{Token: adminToken}
	apiV1 := router.Group("/api/v1")
	{
		apiV1.POST("/event", middleware.TokenFuncAuth(jsEventHandler.PostHandler, appconfig.Instance.AuthorizationService.GetClientOrigins, ""))
		apiV1.POST("/s2s/event", middleware.TokenFuncAuth(apiEventHandler.PostHandler, appconfig.Instance.AuthorizationService.GetServerOrigins, "The token isn't a server token. Please use s2s integration token"))

		apiV1.POST("/destinations/test", adminTokenMiddleware.AdminAuth(handlers.DestinationsHandler, middleware.AdminTokenErr))
		apiV1.POST("/sources/:id/sync", adminTokenMiddleware.AdminAuth(sourcesHandler.SyncHandler, middleware.AdminTokenErr))
		apiV1.GET("/sources/:id/status", adminTokenMiddleware.AdminAuth(sourcesHandler.StatusHandler, middleware.AdminTokenErr))

		apiV1.GET("/cluster", adminTokenMiddleware.AdminAuth(handlers.NewClusterHandler(clusterManager).Handler, middleware.AdminTokenErr))
		apiV1.GET("/cache/events", adminTokenMiddleware.AdminAuth(jsEventHandler.GetHandler, middleware.AdminTokenErr))

		apiV1.GET("/fallback", adminTokenMiddleware.AdminAuth(fallbackHandler.GetHandler, middleware.AdminTokenErr))
		apiV1.POST("/fallback/replay", adminTokenMiddleware.AdminAuth(fallbackHandler.ReplayHandler, middleware.AdminTokenErr))
	}

	router.POST("/api.:ignored", middleware.TokenFuncAuth(jsEventHandler.PostHandler, appconfig.Instance.AuthorizationService.GetClientOrigins, ""))

	if metrics.Enabled {
		router.GET("/prometheus", middleware.TokenAuth(gin.WrapH(promhttp.Handler()), adminToken))
	}

	return router
}<|MERGE_RESOLUTION|>--- conflicted
+++ resolved
@@ -163,15 +163,7 @@
 	logRotationMin := viper.GetInt64("log.rotation_min")
 
 	//Create event destinations
-<<<<<<< HEAD
-	if err != nil {
-		logging.Fatal("Failed to create query logger for configuration", err)
-	}
-	destinationsService, err := destinations.NewService(ctx, destinationsViper, destinationsStr, logEventPath,
-		syncService, appconfig.Instance.QueryLogsWriter, storages.Create)
-=======
 	destinationsService, err := destinations.NewService(ctx, destinationsViper, destinationsStr, logEventPath, logFallbackPath, logRotationMin, syncService, storages.Create)
->>>>>>> 54ab36c9
 	if err != nil {
 		logging.Fatal(err)
 	}
