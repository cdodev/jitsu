--- conflicted
+++ resolved
@@ -11,7 +11,6 @@
 	"github.com/jitsucom/eventnative/resources"
 	"github.com/jitsucom/eventnative/storages"
 	"github.com/spf13/viper"
-	"io"
 	"strings"
 	"sync"
 	"time"
@@ -33,21 +32,14 @@
 
 //Service is reloadable service of events destinations per token
 type Service struct {
-<<<<<<< HEAD
-	storageFactoryMethod func(ctx context.Context, name, logEventPath string, destination storages.DestinationConfig,
-		monitorKeeper storages.MonitorKeeper, queryWriter *io.WriteCloser) (events.StorageProxy, *events.PersistentQueue, error)
-	ctx           context.Context
-	logEventPath  string
-	monitorKeeper storages.MonitorKeeper
-	queryWriter   *io.WriteCloser
-=======
-	storageFactoryMethod func(ctx context.Context, name, logEventPath, logFallbackPath string, logRotationMin int64, destination storages.DestinationConfig, monitorKeeper storages.MonitorKeeper) (events.StorageProxy, *events.PersistentQueue, error)
+	storageFactoryMethod func(ctx context.Context, name, logEventPath, logFallbackPath string, logRotationMin int64,
+		destination storages.DestinationConfig, monitorKeeper storages.MonitorKeeper, queryLogger *logging.QueryLogger) (events.StorageProxy, *events.PersistentQueue, error)
 	ctx                  context.Context
 	logEventPath         string
 	logFallbackPath      string
 	logRotationMin       int64
-	monitorKeeper        storages.MonitorKeeper
->>>>>>> 54ab36c9
+	monitorKeeper        storages.MonitorKeeper,
+	queryWriter   *io.WriteCloser
 
 	//map for holding all destinations for closing
 	unitsByName map[string]*Unit
@@ -68,15 +60,8 @@
 }
 
 //NewService return loaded Service instance and call resources.Watcher() if destinations source is http url or file path
-<<<<<<< HEAD
-func NewService(ctx context.Context, destinations *viper.Viper, destinationsSource, logEventPath string,
-	monitorKeeper storages.MonitorKeeper, queryLogWriter *io.WriteCloser,
-	storageFactoryMethod func(ctx context.Context, name, logEventPath string, destination storages.DestinationConfig,
-		monitorKeeper storages.MonitorKeeper, queryWriter *io.WriteCloser) (events.StorageProxy, *events.PersistentQueue, error)) (*Service, error) {
-=======
-func NewService(ctx context.Context, destinations *viper.Viper, destinationsSource, logEventPath, logFallbackPath string, logRotationMin int64, monitorKeeper storages.MonitorKeeper,
-	storageFactoryMethod func(ctx context.Context, name, logEventPath, logFallbackPath string, logRotationMin int64, destination storages.DestinationConfig, monitorKeeper storages.MonitorKeeper) (events.StorageProxy, *events.PersistentQueue, error)) (*Service, error) {
->>>>>>> 54ab36c9
+func NewService(ctx context.Context, destinations *viper.Viper, destinationsSource, logEventPath, logFallbackPath string, logRotationMin int64, monitorKeeper storages.MonitorKeeper, queryLogger *logging.QueryLogger,
+	storageFactoryMethod func(ctx context.Context, name, logEventPath, logFallbackPath string, logRotationMin int64, destination storages.DestinationConfig, monitorKeeper storages.MonitorKeeper, queryLogger *logging.QueryLogger) (events.StorageProxy, *events.PersistentQueue, error)) (*Service, error) {
 	service := &Service{
 		storageFactoryMethod: storageFactoryMethod,
 		ctx:                  ctx,
@@ -227,11 +212,7 @@
 		}
 
 		//create new
-<<<<<<< HEAD
-		newStorageProxy, eventQueue, err := s.storageFactoryMethod(s.ctx, name, s.logEventPath, destination, s.monitorKeeper, s.queryWriter)
-=======
-		newStorageProxy, eventQueue, err := s.storageFactoryMethod(s.ctx, name, s.logEventPath, s.logFallbackPath, s.logRotationMin, destination, s.monitorKeeper)
->>>>>>> 54ab36c9
+		newStorageProxy, eventQueue, err := s.storageFactoryMethod(s.ctx, name, s.logEventPath, s.logFallbackPath, s.logRotationMin, destination, s.monitorKeeper, s.queryWriter)
 		if err != nil {
 			logging.Errorf("[%s] Error initializing destination of type %s: %v", name, destination.Type, err)
 			continue
