--- conflicted
+++ resolved
@@ -1,12 +1,5 @@
 # Privacy Mode
 
-<<<<<<< HEAD
-<Hint>
-    This feature is available since <b>1.34</b> version.
-</Hint>
-
-=======
->>>>>>> 45f5d467
 Jitsu can work in *privacy mode* that makes it compatible with [GDPR](https://gdpr.eu/), [CCPA](https://oag.ca.gov/privacy/ccpa)
 (California's version of GDPR), [PECR](https://ico.org.uk/for-organisations/guide-to-pecr/) (UK's GDPR).
 In this mode Jitsu:
