--- conflicted
+++ resolved
@@ -63,17 +63,6 @@
       bq_dataset: big_query_dataset # 'default' will be created if omitted
       key_file: /home/eventnative/app/res/bqkey.json # or json string of key e.g. "{"service_account":...}"
     data_layout:
-<<<<<<< HEAD
-      table_name_template: 'events'
-  clickhouse_ksense:
-    type: clickhouse
-    only_tokens: ['bd33c5fa-d69f-11ea-87d0-0242ac130003', 'c20765a0-d69f-15ea-82d0-0242ac130003']
-    clickhouse:
-      dsn: "https://username:password@host:8443/mydb?read_timeout=5m&timeout=5m&enable_http_compression=1&tls_config=maincert"
-      db: mydb
-      tls: #optional
-        maincert: /home/eventnative/app/res/rootCa.crt
-=======
       table_name_template: 'events' #constant
   postgres_ksense:
     type: postgres
@@ -86,4 +75,11 @@
       password: your_password
     data_layout:
       table_name_template: 'events' #constant
->>>>>>> b7b11c24
+  clickhouse_ksense:
+    type: clickhouse
+    only_tokens: ['bd33c5fa-d69f-11ea-87d0-0242ac130003', 'c20765a0-d69f-15ea-82d0-0242ac130003']
+    clickhouse:
+      dsn: "https://username:password@host:8443/mydb?read_timeout=5m&timeout=5m&enable_http_compression=1&tls_config=maincert"
+      db: mydb
+      tls: #optional
+        maincert: /home/eventnative/app/res/rootCa.crt